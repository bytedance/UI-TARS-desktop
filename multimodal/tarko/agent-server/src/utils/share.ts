/*
 * Copyright (c) 2025 Bytedance, Inc. and its affiliates.
 * SPDX-License-Identifier: Apache-2.0
 */

import fs from 'fs';
import path from 'path';
import os from 'os';
import { AgentEventStream, AgentServerVersionInfo } from '@tarko/interface';
<<<<<<< HEAD
import { AgentUIBuilder, createShareProviderProcessor } from '@tarko/agent-ui-builder';
import { SessionItemInfo } from '../storage';
=======
import { SessionInfo } from '../storage';
>>>>>>> 88f35682

/**
 * ShareUtils - Utility functions for sharing session data
 *
 * Provides methods for:
 * - Generating HTML for sharing
 * - Uploading share HTML to providers
 * - Uploading individual files to share providers
 */
export class ShareUtils {
<<<<<<< HEAD
=======
  /**
   * Generate shareable HTML content for a session
   * @param events Session events to include
   * @param metadata Session metadata
   * @param staticPath Path to static web UI files
   * @param serverInfo Optional server version info
   * @param webUIConfig Optional web UI configuration to inject
   * @returns Generated HTML content
   */
  static generateShareHtml(
    events: AgentEventStream.Event[],
    metadata: SessionInfo,
    staticPath: string,
    serverInfo?: AgentServerVersionInfo,
    webUIConfig?: Record<string, any>,
  ): string {
    if (!staticPath) {
      throw new Error('Cannot found static path.');
    }

    const indexPath = path.join(staticPath, 'index.html');
    if (!fs.existsSync(indexPath)) {
      throw new Error('Static web ui not found.');
    }

    try {
      let htmlContent = fs.readFileSync(indexPath, 'utf8');
>>>>>>> 88f35682


  /**
   * Upload HTML to a share provider
   * @param html HTML content to upload
   * @param sessionId Session ID
   * @param shareProviderUrl URL of the share provider
   * @param options Additional share metadata options
   * @returns URL of the shared content
   */
  static async uploadShareHtml(
    html: string,
    sessionId: string,
    shareProviderUrl: string,
    options?: {
      /**
       * Session metadata containing additional session information
       */
      sessionInfo?: SessionInfo;

      /**
       * Normalized slug for semantic URLs, derived from user query
       */
      slug?: string;

      /**
       * Original query that initiated the conversation
       */
      query?: string;
    },
  ): Promise<string> {
    if (!shareProviderUrl) {
      throw new Error('Share provider not configured');
    }

<<<<<<< HEAD
    // Use the share provider processor from agent-ui-builder
    const processor = createShareProviderProcessor(
      shareProviderUrl,
      sessionId,
      {
        slug: options?.slug,
        query: options?.query,
      },
    );

    // Execute the processor with the HTML and metadata
    const result = await processor(
      html,
      options?.sessionItemInfo || {
        id: sessionId,
        createdAt: Date.now(),
        updatedAt: Date.now(),
        workspace: '',
      },
    );

    if (!result) {
      throw new Error('Failed to upload to share provider');
=======
    try {
      // Create temporary directory
      const tempDir = path.join(os.tmpdir(), 'agent-tars-share');
      if (!fs.existsSync(tempDir)) {
        fs.mkdirSync(tempDir, { recursive: true });
      }

      const fileName = `agent-tars-${sessionId}-${Date.now()}.html`;
      const filePath = path.join(tempDir, fileName);

      // Write HTML content to temporary file
      fs.writeFileSync(filePath, html);

      // Create form data using native FormData
      const formData = new FormData();

      // Create a File object from the HTML content
      const file = new File([html], fileName, { type: 'text/html' });
      formData.append('file', file);
      formData.append('sessionId', sessionId);
      formData.append('type', 'html'); // Specify this is HTML content

      // Add additional metadata fields if provided
      if (options) {
        // Add normalized slug for semantic URLs
        if (options.slug) {
          formData.append('slug', options.slug);
        }

        // Add original query
        if (options.query) {
          formData.append('query', options.query);
        }

        // Add session metadata fields
        if (options.sessionInfo) {
          const sessionName = options.sessionInfo.metadata?.name || '';
          formData.append('name', sessionName);
          // Add tags if available
          if (
            options.sessionInfo.metadata?.tags &&
            options.sessionInfo.metadata.tags.length > 0
          ) {
            const tagsJson = JSON.stringify(options.sessionInfo.metadata.tags);
            formData.append('tags', tagsJson);
          }
        }
      }

      // Send request to share provider using fetch
      const response = await fetch(shareProviderUrl, {
        method: 'POST',
        body: formData,
      });

      // Clean up temporary file
      fs.unlinkSync(filePath);

      if (!response.ok) {
        const errorText = await response.text();
        throw new Error(`HTTP error! status: ${response.status}`);
      }

      const responseData = await response.json();

      // Return share URL with replay parameter
      if (responseData && responseData.url) {
        const url = new URL(responseData.url);
        url.searchParams.set('replay', '1');
        return url.toString();
      }

      throw new Error('Invalid response from share provider');
    } catch (error) {
      console.error('Failed to upload share HTML:', error);
      throw error;
>>>>>>> 88f35682
    }

    return result;
  }

  /**
   * Upload a file to share provider
   * @param filePath Path to the file to upload
   * @param fileName Name for the uploaded file
   * @param shareProviderUrl URL of the share provider
   * @param options Additional upload options
   * @returns URL of the uploaded file
   */
  static async uploadFile(
    filePath: string,
    fileName: string,
    shareProviderUrl: string,
    options?: {
      /**
       * File type (e.g., 'image', 'document')
       */
      type?: string;
      /**
       * Original relative path of the file
       */
      originalPath?: string;
      /**
       * Additional metadata
       */
      metadata?: Record<string, string>;
    },
  ): Promise<string> {
    if (!shareProviderUrl) {
      throw new Error('Share provider not configured');
    }

    if (!fs.existsSync(filePath)) {
      throw new Error(`File not found: ${filePath}`);
    }

    try {
      const fileContent = fs.readFileSync(filePath);

      // Create form data using native FormData
      const formData = new FormData();

      // Create a File object from the file content
      const file = new File([fileContent], fileName, {
        type: this.getMimeType(filePath),
      });

      formData.append('file', file);
      formData.append('type', options?.type || 'file');

      if (options?.originalPath) {
        formData.append('originalPath', options.originalPath);
      }

      // Add additional metadata if provided
      if (options?.metadata) {
        for (const [key, value] of Object.entries(options.metadata)) {
          formData.append(key, value);
        }
      }

      // Send request to share provider using fetch
      const response = await fetch(shareProviderUrl, {
        method: 'POST',
        body: formData,
      });

      if (!response.ok) {
        throw new Error(`HTTP error! status: ${response.status}`);
      }

      const responseData = await response.json();

      // Return file URL
      if (responseData && responseData.url) {
        return responseData.url;
      }

      throw new Error('Invalid response from share provider for file upload');
    } catch (error) {
      console.error(`Failed to upload file ${filePath}:`, error);
      throw error;
    }
  }

  /**
   * Get MIME type for a file based on its extension
   */
  private static getMimeType(filePath: string): string {
    const ext = path.extname(filePath).toLowerCase();
    const mimeTypes: Record<string, string> = {
      // Images
      '.jpg': 'image/jpeg',
      '.jpeg': 'image/jpeg',
      '.png': 'image/png',
      '.gif': 'image/gif',
      '.webp': 'image/webp',
      '.svg': 'image/svg+xml',
      // Documents
      '.pdf': 'application/pdf',
      '.txt': 'text/plain',
      '.md': 'text/markdown',
      '.html': 'text/html',
      '.css': 'text/css',
      '.js': 'application/javascript',
      '.json': 'application/json',
      // Archives
      '.zip': 'application/zip',
      '.tar': 'application/x-tar',
      '.gz': 'application/gzip',
    };

    return mimeTypes[ext] || 'application/octet-stream';
  }
}<|MERGE_RESOLUTION|>--- conflicted
+++ resolved
@@ -7,12 +7,8 @@
 import path from 'path';
 import os from 'os';
 import { AgentEventStream, AgentServerVersionInfo } from '@tarko/interface';
-<<<<<<< HEAD
 import { AgentUIBuilder, createShareProviderProcessor } from '@tarko/agent-ui-builder';
-import { SessionItemInfo } from '../storage';
-=======
 import { SessionInfo } from '../storage';
->>>>>>> 88f35682
 
 /**
  * ShareUtils - Utility functions for sharing session data
@@ -23,8 +19,6 @@
  * - Uploading individual files to share providers
  */
 export class ShareUtils {
-<<<<<<< HEAD
-=======
   /**
    * Generate shareable HTML content for a session
    * @param events Session events to include
@@ -41,18 +35,14 @@
     serverInfo?: AgentServerVersionInfo,
     webUIConfig?: Record<string, any>,
   ): string {
-    if (!staticPath) {
-      throw new Error('Cannot found static path.');
-    }
-
-    const indexPath = path.join(staticPath, 'index.html');
-    if (!fs.existsSync(indexPath)) {
-      throw new Error('Static web ui not found.');
-    }
-
-    try {
-      let htmlContent = fs.readFileSync(indexPath, 'utf8');
->>>>>>> 88f35682
+    return new AgentUIBuilder({
+      events,
+      sessionInfo: metadata,
+      staticPath,
+      serverInfo,
+      uiConfig: webUIConfig,
+    }).generateHTML();
+  }
 
 
   /**
@@ -88,7 +78,6 @@
       throw new Error('Share provider not configured');
     }
 
-<<<<<<< HEAD
     // Use the share provider processor from agent-ui-builder
     const processor = createShareProviderProcessor(
       shareProviderUrl,
@@ -102,7 +91,7 @@
     // Execute the processor with the HTML and metadata
     const result = await processor(
       html,
-      options?.sessionItemInfo || {
+      options?.sessionInfo || {
         id: sessionId,
         createdAt: Date.now(),
         updatedAt: Date.now(),
@@ -112,84 +101,6 @@
 
     if (!result) {
       throw new Error('Failed to upload to share provider');
-=======
-    try {
-      // Create temporary directory
-      const tempDir = path.join(os.tmpdir(), 'agent-tars-share');
-      if (!fs.existsSync(tempDir)) {
-        fs.mkdirSync(tempDir, { recursive: true });
-      }
-
-      const fileName = `agent-tars-${sessionId}-${Date.now()}.html`;
-      const filePath = path.join(tempDir, fileName);
-
-      // Write HTML content to temporary file
-      fs.writeFileSync(filePath, html);
-
-      // Create form data using native FormData
-      const formData = new FormData();
-
-      // Create a File object from the HTML content
-      const file = new File([html], fileName, { type: 'text/html' });
-      formData.append('file', file);
-      formData.append('sessionId', sessionId);
-      formData.append('type', 'html'); // Specify this is HTML content
-
-      // Add additional metadata fields if provided
-      if (options) {
-        // Add normalized slug for semantic URLs
-        if (options.slug) {
-          formData.append('slug', options.slug);
-        }
-
-        // Add original query
-        if (options.query) {
-          formData.append('query', options.query);
-        }
-
-        // Add session metadata fields
-        if (options.sessionInfo) {
-          const sessionName = options.sessionInfo.metadata?.name || '';
-          formData.append('name', sessionName);
-          // Add tags if available
-          if (
-            options.sessionInfo.metadata?.tags &&
-            options.sessionInfo.metadata.tags.length > 0
-          ) {
-            const tagsJson = JSON.stringify(options.sessionInfo.metadata.tags);
-            formData.append('tags', tagsJson);
-          }
-        }
-      }
-
-      // Send request to share provider using fetch
-      const response = await fetch(shareProviderUrl, {
-        method: 'POST',
-        body: formData,
-      });
-
-      // Clean up temporary file
-      fs.unlinkSync(filePath);
-
-      if (!response.ok) {
-        const errorText = await response.text();
-        throw new Error(`HTTP error! status: ${response.status}`);
-      }
-
-      const responseData = await response.json();
-
-      // Return share URL with replay parameter
-      if (responseData && responseData.url) {
-        const url = new URL(responseData.url);
-        url.searchParams.set('replay', '1');
-        return url.toString();
-      }
-
-      throw new Error('Invalid response from share provider');
-    } catch (error) {
-      console.error('Failed to upload share HTML:', error);
-      throw error;
->>>>>>> 88f35682
     }
 
     return result;

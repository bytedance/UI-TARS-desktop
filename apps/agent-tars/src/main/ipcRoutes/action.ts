/* eslint-disable @typescript-eslint/no-explicit-any */
import { MCPServerName, ToolCall } from '@agent-infra/shared';
import { executeCustomTool, listCustomTools } from '@main/customTools';
import { createMcpClient, getOmegaDir } from '@main/mcp/client';
import { mcpToolsToAzureTools } from '@main/mcp/tools';
import { MCPToolResult } from '@main/type';
import { initIpc } from '@ui-tars/electron-ipc/main';
import { ChatCompletionTool } from 'openai/resources/index.mjs';
import path from 'path';
import fs, { readFile } from 'fs-extra';
import { shell } from 'electron';
import fetch from 'node-fetch';
import FormData from 'form-data';
import serialize from 'serialize-javascript';
import {
  normalizeMessages,
  parseArtifacts,
} from '@main/utils/normalizeOmegaData';
import { logger } from '@main/utils/logger';
import { extractToolNames } from '@main/utils/extractToolNames';

export interface MCPTool {
  id: string;
  serverName: string;
  name?: string;
  description?: string;
  inputSchema?: Record<string, any>;
}

const t = initIpc.create();

/**
 * Convert tool use data from OpenAI to MCP tool format
 */
function toolUseToMcpTool(
  mcpTools: MCPTool[] | undefined,
  toolUse: ToolCall,
): MCPTool | undefined {
  if (!mcpTools) return undefined;
  const tool = mcpTools.find((tool) => tool.name === toolUse.function.name);
  if (!tool) return undefined;
  tool.inputSchema = JSON.parse(toolUse.function.arguments);
  return tool;
}

export const actionRoute = t.router({
  listTools: t.procedure.handle(async () => {
    const mcpClient = await createMcpClient();
    const tools = mcpToolsToAzureTools(await mcpClient.listTools());
    logger.info('[actionRoute.listTools] tools', extractToolNames(tools));
    const customTools = listCustomTools();
    return [
      ...tools.map((tool) => tool.function),
      ...customTools.map((tool) => tool.function),
    ] as ChatCompletionTool['function'][];
  }),

  listMcpTools: t.procedure.handle(async () => {
    const mcpClient = await createMcpClient();
    const tools = await mcpClient.listTools();
    return tools;
  }),

  listCustomTools: t.procedure.handle(async () => {
    const customTools = listCustomTools();
    return customTools;
  }),

  executeTool: t.procedure
    .input<{
      toolCalls: ToolCall[];
    }>()
    .handle(async ({ input }) => {
      const mcpClient = await createMcpClient();
      const tools = await mcpClient.listTools();
      const results: MCPToolResult = [];
      for (const toolCall of input.toolCalls) {
        const mcpTool = toolUseToMcpTool(tools, toolCall);
        if (mcpTool) {
          logger.info(
            '[actionRoute.executeTool] i will execute mcp tool',
            mcpTool.name,
            mcpTool.inputSchema || {},
          );
          try {
            const result = await mcpClient.callTool({
              client: mcpTool.serverName as MCPServerName,
              name: mcpTool.name as string,
              args: mcpTool.inputSchema || {},
            });
            logger.info(
              '[actionRoute.executeTool] execute tool result',
              JSON.stringify(result),
            );
            results.push(result);
<<<<<<< HEAD
          } catch (e) {
            logger.error(
              '[actionRoute.executeTool] execute tool error',
              mcpTool.name,
              JSON.stringify(e),
            );
=======
          } catch (error) {
            const rawErrorMessage =
              error instanceof Error ? error.message : JSON.stringify(error);
            const errorMessage = `Failed to execute tool "${mcpTool.name}": ${rawErrorMessage}`;
            logger.error(`[actionRoute.executeTool] ${errorMessage}`);
>>>>>>> 9792f0d8
            results.push({
              isError: true,
              content: [errorMessage],
            });
          }
        } else {
          logger.info(
            '[actionRoute.executeTool] executeCustomTool_toolCall',
            toolCall,
          );
          const result = await executeCustomTool(toolCall);
          logger.info(
            '[actionRoute.executeTool] executeCustomTool_result',
            result ? 'success' : 'no result',
          );
          if (result) {
            results.push(...result);
          }
        }
      }
      return results;
    }),

  saveBrowserSnapshot: t.procedure.input<void>().handle(async () => {
    logger.info('[actionRoute.saveBrowserSnapshot] start');
    const mcpClient = await createMcpClient();
    try {
      const result = await mcpClient.callTool({
        client: MCPServerName.Browser,
        name: 'browser_screenshot',
        args: {
          highlight: true,
        },
      });
      const screenshotMeta = (
        result.content as [
          { type: 'text'; text: string },
          { type: 'image'; data: string; mimeType: string },
        ]
      )[1];
      const omegaDir = await getOmegaDir();
      const screenshotPath = path.join(omegaDir, 'screenshots');
      await fs.mkdirSync(screenshotPath, { recursive: true });

      const ext = screenshotMeta.mimeType.split('/')[1] || 'png';
      const timestamp = new Date().getTime();
      const filename = `screenshot_${timestamp}.${ext}`;
      const filepath = path.join(screenshotPath, filename);

      const imageBuffer = Buffer.from(screenshotMeta.data, 'base64');
      await fs.writeFile(filepath, imageBuffer);
      return { filepath };
    } catch (e) {
      logger.error(
        '[actionRoute.saveBrowserSnapshot] Failed to save screenshot:',
        e,
      );
      throw e;
    }
  }),

  saveReportHtml: t.procedure
    .input<{ messages: any; reportApiUrl?: string }>()
    .handle(async ({ input }) => {
      const { messages: rawMessages, reportApiUrl } = input;
      const messages = await normalizeMessages(rawMessages);
      const omegaDir = await getOmegaDir();
      const reportHtmlTemplate = await readFile(
        path.join(__dirname, '../reporter/index.html'),
        'utf-8',
      );
      const artifacts = await parseArtifacts(messages);
      const reportContent = reportHtmlTemplate
        .replace(
          ' <!-- DATA -->',
          '<script>window.__OMEGA_REPORT_DATA__ = ' +
            serialize({
              messages,
              artifacts,
            }) +
            ';</script>',
        )
        .replace(
          /<title>.*?<\/title>/,
          `<title>${messages?.[0]?.content || 'Agent TARS'}</title>`,
        );

      if (reportApiUrl) {
        const tempPath = path.join(
          omegaDir,
          `temp_report_${new Date().getTime()}.html`,
        );
        await fs.writeFile(tempPath, reportContent);

        try {
          const formData = new FormData();
          const fileBuffer = await fs.readFile(tempPath);
          formData.append('file', fileBuffer, {
            filename: 'report.html',
            contentType: 'text/html',
          });

          const res = await fetch(reportApiUrl, {
            method: 'POST',
            body: formData,
            headers: formData.getHeaders(),
          });

          await fs.remove(tempPath);

          if (!res.ok) {
            logger.error('Upload failed:', await res.text());
            throw new Error('文件上传失败');
          }

          const data = await res.json();
          if (!data.url) {
            throw new Error('文件上传失败：服务器未返回 url');
          }

          await shell.openExternal(data.url);
          return data.url;
        } catch (error) {
          logger.error('Upload failed:', error);
          throw error;
        }
      } else {
        const reportPath = path.join(
          omegaDir,
          `report_${new Date().getTime()}.html`,
        );
        await fs.writeFile(reportPath, reportContent);

        // Open the report in the default browser
        await shell.openPath(reportPath);
        return reportPath;
      }
    }),

  cleanup: t.procedure.handle(async () => {
    const mcpClient = await createMcpClient();
    await mcpClient.cleanup();
    return true;
  }),
});<|MERGE_RESOLUTION|>--- conflicted
+++ resolved
@@ -93,20 +93,11 @@
               JSON.stringify(result),
             );
             results.push(result);
-<<<<<<< HEAD
-          } catch (e) {
-            logger.error(
-              '[actionRoute.executeTool] execute tool error',
-              mcpTool.name,
-              JSON.stringify(e),
-            );
-=======
           } catch (error) {
             const rawErrorMessage =
               error instanceof Error ? error.message : JSON.stringify(error);
             const errorMessage = `Failed to execute tool "${mcpTool.name}": ${rawErrorMessage}`;
             logger.error(`[actionRoute.executeTool] ${errorMessage}`);
->>>>>>> 9792f0d8
             results.push({
               isError: true,
               content: [errorMessage],

--- conflicted
+++ resolved
@@ -37,10 +37,7 @@
 
     this.autoUpdater = autoUpdater;
 
-<<<<<<< HEAD
-=======
     if (app.isPackaged) {
->>>>>>> 6aa3ba60
       // Only check for updates in the packaged version!
       this.autoUpdater.checkForUpdatesAndNotify();
     }

--- conflicted
+++ resolved
@@ -35,12 +35,9 @@
   TooltipProvider,
   TooltipTrigger,
 } from '@renderer/components/ui/tooltip';
-<<<<<<< HEAD
+import { Operator } from '@main/store/types';
 
 type Operator = 'nutjs' | 'browser' | 'adb';
-=======
-import { Operator } from '@main/store/types';
->>>>>>> 36be8107
 
 const getOperatorIcon = (type: string) => {
   switch (type) {
@@ -78,19 +75,14 @@
   const [isCheckingAdb, setIsCheckingAdb] = useState(false);
 
   // Get the current operating mode and automatically
-<<<<<<< HEAD
   // switch to computer mode if selected mode is not available
   const currentOperator = (() => {
-    if (settings.operator === 'browser' && !browserAvailable) return 'nutjs';
-    if (settings.operator === 'adb' && !adbAvailable) return 'nutjs';
-    return settings.operator || 'nutjs';
+    if (settings.operator === Operator.LocalBrowser && !browserAvailable)
+      return Operator.LocalComputer;
+    if (settings.operator === Operator.ADB && !adbAvailable)
+      return Operator.LocalComputer;
+    return settings.operator || Operator.LocalComputer;
   })();
-=======
-  // switch to computer mode if browser mode is not available
-  const currentOperator = browserAvailable
-    ? settings.operator || Operator.LocalComputer
-    : Operator.LocalComputer;
->>>>>>> 36be8107
 
   // If the current setting is browser/adb but it's
   // not available, automatically switch to COMPUTER OPERATOR mode.

--- conflicted
+++ resolved
@@ -24,26 +24,6 @@
 import { AppState, Operator } from '@main/store/types';
 import { GUIAgentManager } from '../ipcRoutes/agent';
 import { checkBrowserAvailability } from './browserCheck';
-<<<<<<< HEAD
-import { conditionalHideWindowBlock } from '../window';
-
-const getModelVersion = (
-  provider: VLMProviderV2 | undefined,
-): UITarsModelVersion => {
-  switch (provider) {
-    case VLMProviderV2.ui_tars_1_5:
-      return UITarsModelVersion.V1_5;
-    case VLMProviderV2.ui_tars_1_0:
-      return UITarsModelVersion.V1_0;
-    case VLMProviderV2.doubao_1_5:
-      return UITarsModelVersion.DOUBAO_1_5_15B;
-    case VLMProviderV2.doubao_1_5_vl:
-      return UITarsModelVersion.DOUBAO_1_5_20B;
-    default:
-      return UITarsModelVersion.V1_0;
-  }
-};
-=======
 import {
   getModelVersion,
   getSpByModelVersion,
@@ -55,7 +35,6 @@
 import { getAuthHeader } from '../remote/auth';
 import { ProxyClient } from '../remote/proxyClient';
 import { UITarsModelConfig } from '@ui-tars/sdk/core';
->>>>>>> 36be8107
 
 export const runAgent = async (
   setState: (state: AppState) => void,
@@ -144,75 +123,9 @@
     | NutJSElectronOperator
     | DefaultBrowserOperator
     | RemoteComputerOperator
-    | RemoteBrowserOperator;
-
-<<<<<<< HEAD
-  let operator:
-    | NutJSElectronOperator
-    | DefaultBrowserOperator
+    | RemoteBrowserOperator
     | AdbElectronOperator;
-  if (settings.operator === 'nutjs') {
-    operator = new NutJSElectronOperator();
-  } else if (settings.operator === 'adb') {
-    // 使用AdbElectronOperator初始化ADB操作符
-    let deviceId = '';
-    try {
-      // 如果deviceId为空，尝试再次获取
-      if (!deviceId) {
-        const { getAndroidDeviceId } = await import('@ui-tars/operator-adb');
-        deviceId = await getAndroidDeviceId();
-      }
-
-      if (!deviceId) {
-        logger.error('[runAgent] No Android device ID available');
-        setState({
-          ...getState(),
-          status: StatusEnum.ERROR,
-          errorMsg: '未找到Android设备ID，请确保设备已连接并启用USB调试',
-        });
-        return;
-      }
-
-      operator = new AdbElectronOperator(deviceId);
-      logger.info(
-        `[runAgent] Initialized ADB operator with device ID: ${deviceId}`,
-      );
-    } catch (error) {
-      logger.error('[runAgent] Failed to initialize ADB operator', error);
-      setState({
-        ...getState(),
-        status: StatusEnum.ERROR,
-        errorMsg: '初始化ADB操作符失败，请确保ADB环境正确配置',
-      });
-      return;
-    }
-  } else {
-    await checkBrowserAvailability();
-    const { browserAvailable } = getState();
-    if (!browserAvailable) {
-      setState({
-        ...getState(),
-        status: StatusEnum.ERROR,
-        errorMsg:
-          'Browser is not available. Please install Chrome and try again.',
-      });
-      return;
-    }
-    const SEARCH_ENGINE_MAP: Record<SearchEngineForSettings, SearchEngine> = {
-      [SearchEngineForSettings.GOOGLE]: SearchEngine.GOOGLE,
-      [SearchEngineForSettings.BING]: SearchEngine.BING,
-      [SearchEngineForSettings.BAIDU]: SearchEngine.BAIDU,
-    };
-    operator = await DefaultBrowserOperator.getInstance(
-      false,
-      false,
-      lastStatus === StatusEnum.CALL_USER,
-      SEARCH_ENGINE_MAP[
-        settings.searchEngineForBrowser || SearchEngineForSettings.GOOGLE
-      ],
-    );
-  }
-=======
+
   switch (settings.operator) {
     case Operator.LocalComputer:
       operator = new NutJSElectronOperator();
@@ -230,7 +143,6 @@
         });
         return;
       }
->>>>>>> 36be8107
 
       operator = await DefaultBrowserOperator.getInstance(
         false,
@@ -249,6 +161,39 @@
       operator = await createRemoteBrowserOperator();
       operatorType = 'browser';
       break;
+    case Operator.ADB:
+      // 使用AdbElectronOperator初始化ADB操作符
+      let deviceId = '';
+      try {
+        // 如果deviceId为空，尝试再次获取
+        if (!deviceId) {
+          const { getAndroidDeviceId } = await import('@ui-tars/operator-adb');
+          deviceId = await getAndroidDeviceId();
+        }
+
+        if (!deviceId) {
+          logger.error('[runAgent] No Android device ID available');
+          setState({
+            ...getState(),
+            status: StatusEnum.ERROR,
+            errorMsg: '未找到Android设备ID，请确保设备已连接并启用USB调试',
+          });
+          return;
+        }
+
+        operator = new AdbElectronOperator(deviceId);
+        logger.info(
+          `[runAgent] Initialized ADB operator with device ID: ${deviceId}`,
+        );
+      } catch (error) {
+        logger.error('[runAgent] Failed to initialize ADB operator', error);
+        setState({
+          ...getState(),
+          status: StatusEnum.ERROR,
+          errorMsg: '初始化ADB操作符失败，请确保ADB环境正确配置',
+        });
+        return;
+      }
     default:
       break;
   }
@@ -324,12 +269,7 @@
 
   const { sessionHistoryMessages } = getState();
 
-<<<<<<< HEAD
-  await conditionalHideWindowBlock(async () => {
-    await UTIOService.getInstance().sendInstruction(instructions);
-=======
   beforeAgentRun(settings.operator);
->>>>>>> 36be8107
 
   const startTime = Date.now();
 
@@ -342,15 +282,9 @@
         status: StatusEnum.ERROR,
         errorMsg: e.message,
       });
-<<<<<<< HEAD
-  }, settings.operator !== 'adb').catch((e) => {
-    logger.error('[runAgent error hideWindowBlock]', settings, e);
-  });
-=======
     });
 
   logger.info('[runAgent Totoal cost]: ', (Date.now() - startTime) / 1000, 's');
 
   afterAgentRun(settings.operator);
->>>>>>> 36be8107
 };
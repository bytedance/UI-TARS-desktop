/**
 * Copyright (c) 2025 Bytedance, Inc. and its affiliates.
 * SPDX-License-Identifier: Apache-2.0
 */

import { readFileSync } from 'fs';
import { join } from 'path';
import { app } from 'electron';
import { logger } from '@main/logger';
import { NutJSElectronOperator } from '@main/agent/operator';
import {
  DefaultBrowserOperator,
  RemoteBrowserOperator,
} from '@ui-tars/operator-browser';
import { RemoteComputerOperator } from '@main/remote/operators';
import { getScreenSize } from '@main/utils/screen';

/**
 * 获取 SOP 目录路径
 * 开发环境：使用相对路径
 * 生产环境：使用 app.getAppPath() 获取应用根目录
 */
function getSOPDir(): string {
  if (app.isPackaged) {
    // 生产环境：app.getAppPath() 返回 app.asar 或解压后的目录
    return join(app.getAppPath(), 'sop');
  } else {
    // 开发环境
    return join(__dirname, '../../../ui-tars/sop');
  }
}

interface SOPAction {
  reflection: any;
  thought: string;
  action_type: string;
  action_inputs: {
    key?: string;
    content?: string;
    start_box?: string;
    start_coords?: [number, number];
    [key: string]: any;
  };
}

interface SOP {
  title: string;
  description: string;
  user_instruction: string;
  actions: SOPAction[];
}

interface SOPIndex {
  sops: Array<{
    user_instruction: string;
    file_path: string;
    title: string;
    description: string;
  }>;
}

export class SOPManager {
  private static instance: SOPManager;
  private sopIndex: SOPIndex | null = null;
  private sopCache: Map<string, SOP> = new Map();

  private constructor() {}

  static getInstance(): SOPManager {
    if (!SOPManager.instance) {
      SOPManager.instance = new SOPManager();
    }
    return SOPManager.instance;
  }

  /**
   * 获取 SOP 目录的路径
   */
  private getSOPDir(): string {
    // 在开发环境中，使用相对路径
    if (process.env.NODE_ENV === 'development') {
      return join(__dirname, '../../../ui-tars/sop');
    }
    
    // 在生产环境中，使用 app.getAppPath() 获取应用程序路径
    const appPath = app.getAppPath();
    return join(appPath, 'sop');
  }

  /**
   * 加载 SOP 索引
   */
  async loadSOPIndex(): Promise<void> {
    try {
<<<<<<< HEAD
      const sopDir = getSOPDir();
=======
      const sopDir = this.getSOPDir();
>>>>>>> 891ff09b
      const tocPath = join(sopDir, 'table_of_contents.md');
      logger.info(`[SOPManager] SOP 目录: ${sopDir}`);
      const tocContent = readFileSync(tocPath, 'utf-8');

      // 提取 JSON 部分
      let jsonMatch = tocContent.match(/```json\n([\s\S]*?)\n```/);
      
      // 如果第一个模式不匹配，尝试第二个模式（没有换行符）
      if (!jsonMatch) {
        jsonMatch = tocContent.match(/```json\r?\n([\s\S]*?)\r?\n```/);
      }
      
      if (!jsonMatch) {
        throw new Error('无法解析 table_of_contents.md 中的 JSON 数据');
      }

      this.sopIndex = JSON.parse(jsonMatch[1]);
      logger.info('[SOPManager] SOP 索引加载成功');
    } catch (error) {
      logger.error('[SOPManager] 加载 SOP 索引失败:', error);
      this.sopIndex = { sops: [] };
    }
  }

  /**
   * 根据用户指令查找匹配的 SOP
   */
  findMatchingSOP(userInstruction: string): string | null {
    if (!this.sopIndex) {
      logger.warn('[SOPManager] SOP 索引未加载');
      return null;
    }

    // 精确匹配
    for (const sop of this.sopIndex.sops) {
      if (sop.user_instruction === userInstruction) {
        logger.info(`[SOPManager] 找到精确匹配的 SOP: ${sop.title}`);
        return sop.file_path;
      }
    }

    // 模糊匹配（包含关系）
    for (const sop of this.sopIndex.sops) {
      if (
        userInstruction.includes(sop.user_instruction) ||
        sop.user_instruction.includes(userInstruction)
      ) {
        logger.info(`[SOPManager] 找到模糊匹配的 SOP: ${sop.title}`);
        return sop.file_path;
      }
    }

    logger.info(`[SOPManager] 未找到匹配的 SOP: ${userInstruction}`);
    return null;
  }

  /**
   * 加载指定的 SOP 文件
   */
  async loadSOP(filePath: string): Promise<SOP | null> {
    // 检查缓存
    if (this.sopCache.has(filePath)) {
      return this.sopCache.get(filePath)!;
    }

    try {
<<<<<<< HEAD
      const sopDir = getSOPDir();
=======
      const sopDir = this.getSOPDir();
>>>>>>> 891ff09b
      const sopPath = join(sopDir, filePath);
      const sopContent = readFileSync(sopPath, 'utf-8');

      // 提取前置元数据
      let frontMatterMatch = sopContent.match(/^---\r?\n([\s\S]*?)\r?\n---/);
      if (!frontMatterMatch) {
        throw new Error('无法解析 SOP 文件的前置元数据');
      }

      const frontMatter = frontMatterMatch[1];
      const titleMatch = frontMatter.match(/title:\s*"(.+)"/);
      const descriptionMatch = frontMatter.match(/description:\s*"(.+)"/);
      const userInstructionMatch = frontMatter.match(
        /user_instruction:\s*"(.+)"/,
      );

      // 提取动作序列
      let actionsMatch = sopContent.match(/```json\r?\n([\s\S]*?)\r?\n```/);
      if (!actionsMatch) {
        throw new Error('无法解析 SOP 文件中的动作序列');
      }

      const actions = JSON.parse(actionsMatch[1]);

      const sop: SOP = {
        title: titleMatch ? titleMatch[1] : '',
        description: descriptionMatch ? descriptionMatch[1] : '',
        user_instruction: userInstructionMatch ? userInstructionMatch[1] : '',
        actions,
      };

      // 缓存 SOP
      this.sopCache.set(filePath, sop);

      logger.info(`[SOPManager] SOP 加载成功: ${sop.title}`);
      return sop;
    } catch (error) {
      logger.error(`[SOPManager] 加载 SOP 失败 (${filePath}):`, error);
      return null;
    }
  }

  /**
   * 执行 SOP 中的所有动作
   */
  async executeSOP(
    sop: SOP,
    operator:
      | NutJSElectronOperator
      | DefaultBrowserOperator
      | RemoteComputerOperator
      | RemoteBrowserOperator,
    onActionExecute?: (action: SOPAction, index: number, total: number) => void,
    abortController?: AbortController,
  ): Promise<void> {
    logger.info(`[SOPManager] 开始执行 SOP: ${sop.title}`);
    await new Promise((resolve) => setTimeout(resolve, 2000));

    for (let i = 0; i < sop.actions.length; i++) {
      // 检查是否收到终止信号
      if (abortController?.signal.aborted) {
        logger.info(`[SOPManager] 收到终止信号，停止执行 SOP: ${sop.title}`);
        throw new Error('SOP执行被用户终止');
      }

      const action = sop.actions[i];
      logger.info(
        `[SOPManager] 执行动作 ${i + 1}/${sop.actions.length}: ${action.action_type}`,
      );

      // 在执行动作前，调用回调函数传递动作信息
      if (onActionExecute) {
        onActionExecute(action, i, sop.actions.length);
      }

      try {
        // 在执行动作前再次检查终止信号
        if (abortController?.signal.aborted) {
          logger.info(`[SOPManager] 收到终止信号，停止执行 SOP: ${sop.title}`);
          throw new Error('SOP执行被用户终止');
        }

        await this.executeAction(action, operator);

        // 在等待期间也要检查终止信号
        if (i < sop.actions.length - 1) {
          // 使用可中断的等待
          const waitTime = 3000;
          const checkInterval = 100; // 每100ms检查一次终止信号
          let elapsed = 0;

          while (elapsed < waitTime) {
            if (abortController?.signal.aborted) {
              logger.info(
                `[SOPManager] 收到终止信号，停止执行 SOP: ${sop.title}`,
              );
              throw new Error('SOP执行被用户终止');
            }
            await new Promise((resolve) => setTimeout(resolve, checkInterval));
            elapsed += checkInterval;
          }
        }
      } catch (error) {
        // 如果是用户终止的错误，直接抛出，不需要额外日志
        if (error instanceof Error && error.message === 'SOP执行被用户终止') {
          throw error;
        }

        logger.error(
          `[SOPManager] 执行动作失败 (${i + 1}/${sop.actions.length}):`,
          error,
        );
        throw error;
      }
    }

    logger.info(`[SOPManager] SOP 执行完成: ${sop.title}`);
  }

  /**
   * 执行单个动作
   */
  private async executeAction(
    action: SOPAction,
    operator:
      | NutJSElectronOperator
      | DefaultBrowserOperator
      | RemoteComputerOperator
      | RemoteBrowserOperator,
  ): Promise<void> {
    // 获取屏幕截图
    //const screenshot = await operator.screenshot();

    // 获取实际屏幕尺寸，并缩放 0.7
    const {
      physicalSize: { width: rawWidth, height: rawHeight },
    } = getScreenSize();

    const screenWidth = rawWidth * 0.7;
    const screenHeight = rawHeight * 0.7;

    let actionInputs = { ...action.action_inputs };

    // 构建执行参数
    const executeParams = {
      prediction: `${action.thought}\nAction: ${action.action_type}(${JSON.stringify(actionInputs)})`,
      parsedPrediction: {
        reflection: action.reflection,
        thought: action.thought,
        action_type: action.action_type,
        action_inputs: actionInputs,
      },
      screenWidth,
      screenHeight,
      scaleFactor: 1,
      factors: [1000, 1000] as [number, number], // 默认值
    };

    // 使用 operator 的 execute 方法执行动作
    await operator.execute(executeParams);
  }
}<|MERGE_RESOLUTION|>--- conflicted
+++ resolved
@@ -92,11 +92,7 @@
    */
   async loadSOPIndex(): Promise<void> {
     try {
-<<<<<<< HEAD
-      const sopDir = getSOPDir();
-=======
       const sopDir = this.getSOPDir();
->>>>>>> 891ff09b
       const tocPath = join(sopDir, 'table_of_contents.md');
       logger.info(`[SOPManager] SOP 目录: ${sopDir}`);
       const tocContent = readFileSync(tocPath, 'utf-8');
@@ -163,11 +159,7 @@
     }
 
     try {
-<<<<<<< HEAD
-      const sopDir = getSOPDir();
-=======
       const sopDir = this.getSOPDir();
->>>>>>> 891ff09b
       const sopPath = join(sopDir, filePath);
       const sopContent = readFileSync(sopPath, 'utf-8');
 

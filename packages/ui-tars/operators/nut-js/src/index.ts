--- conflicted
+++ resolved
@@ -123,42 +123,39 @@
           process.platform === 'darwin' ? Key.LeftCmd : Key.LeftWin;
         const platformCtrlKey =
           process.platform === 'darwin' ? Key.LeftCmd : Key.LeftControl;
-        const keyMap: Record<string, Key> = {
+        const keyMap = {
           return: Key.Enter,
-          enter: Key.Enter,
-          backspace: Key.Backspace,
-          delete: Key.Delete,
           ctrl: platformCtrlKey,
           shift: Key.LeftShift,
           alt: Key.LeftAlt,
-          space: Key.Space,
           'page down': Key.PageDown,
-          pagedown: Key.PageDown,
           'page up': Key.PageUp,
-          pageup: Key.PageUp,
           meta: platformCommandKey,
           win: platformCommandKey,
           command: platformCommandKey,
           cmd: platformCommandKey,
-          comma: Key.Comma,
           ',': Key.Comma,
-          up: Key.Up,
-          down: Key.Down,
-          left: Key.Left,
-          right: Key.Right,
           arrowup: Key.Up,
           arrowdown: Key.Down,
           arrowleft: Key.Left,
           arrowright: Key.Right,
+        } as const;
+
+        const lowercaseKeyMap = Object.fromEntries(
+          Object.entries(Key).map(([k, v]) => [k.toLowerCase(), v]),
+        ) as {
+          [K in keyof typeof Key as Lowercase<K>]: (typeof Key)[K];
         };
 
         const keys = keyStr
           .split(/[\s+]/)
+          .map((k) => k.toLowerCase())
           .map(
             (k) =>
-              keyMap[k.toLowerCase()] ||
-              Key[k.toUpperCase() as keyof typeof Key],
-          );
+              keyMap[k as keyof typeof keyMap] ??
+              lowercaseKeyMap[k as Lowercase<keyof typeof Key>],
+          )
+          .filter(Boolean);
         logger.info('[NutjsOperator] hotkey: ', keys);
         return keys;
       } else {
@@ -268,50 +265,8 @@
 
       case 'hotkey': {
         const keyStr = action_inputs?.key || action_inputs?.hotkey;
-<<<<<<< HEAD
-        if (keyStr) {
-          const platformCommandKey =
-            process.platform === 'darwin' ? Key.LeftCmd : Key.LeftWin;
-          const platformCtrlKey =
-            process.platform === 'darwin' ? Key.LeftCmd : Key.LeftControl;
-          const keyMap = {
-            return: Key.Enter,
-            ctrl: platformCtrlKey,
-            shift: Key.LeftShift,
-            alt: Key.LeftAlt,
-            'page down': Key.PageDown,
-            'page up': Key.PageUp,
-            meta: platformCommandKey,
-            win: platformCommandKey,
-            command: platformCommandKey,
-            cmd: platformCommandKey,
-            ',': Key.Comma,
-            arrowup: Key.Up,
-            arrowdown: Key.Down,
-            arrowleft: Key.Left,
-            arrowright: Key.Right,
-          } as const;
-
-          const lowercaseKeyMap = Object.fromEntries(
-            Object.entries(Key).map(([k, v]) => [k.toLowerCase(), v]),
-          ) as {
-            [K in keyof typeof Key as Lowercase<K>]: (typeof Key)[K];
-          };
-
-          const keys = keyStr
-            .split(/[\s+]/)
-            .map((k) => k.toLowerCase())
-            .map(
-              (k) =>
-                keyMap[k as keyof typeof keyMap] ??
-                lowercaseKeyMap[k as Lowercase<keyof typeof Key>],
-            )
-            .filter(Boolean);
-          logger.info('[NutjsOperator] hotkey: ', keys);
-=======
         const keys = getHotkeys(keyStr);
         if (keys.length > 0) {
->>>>>>> 77971f74
           await keyboard.pressKey(...keys);
           await keyboard.releaseKey(...keys);
         }
